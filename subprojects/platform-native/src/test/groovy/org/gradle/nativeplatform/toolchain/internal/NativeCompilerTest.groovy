--- conflicted
+++ resolved
@@ -117,14 +117,10 @@
             getTempDir() >> testDir
             getObjectFileDir() >> objectFileDir
             getSourceFiles() >> sourceFiles
-<<<<<<< HEAD
-            getOperationLogger() >> Mock(BuildOperationLogger)
-            getPreCompiledHeader() >> null
-=======
             getOperationLogger() >> Mock(BuildOperationLogger) {
                 getLogLocation() >> "<log location>"
             }
->>>>>>> dcb23037
+            getPreCompiledHeader() >> null
             getPrefixHeaderFile() >> null
             getPreCompiledHeaderObjectFile() >> null
         }
