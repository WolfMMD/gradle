/*
 * Copyright 2011 the original author or authors.
 *
 * Licensed under the Apache License, Version 2.0 (the "License");
 * you may not use this file except in compliance with the License.
 * You may obtain a copy of the License at
 *
 *      http://www.apache.org/licenses/LICENSE-2.0
 *
 * Unless required by applicable law or agreed to in writing, software
 * distributed under the License is distributed on an "AS IS" BASIS,
 * WITHOUT WARRANTIES OR CONDITIONS OF ANY KIND, either express or implied.
 * See the License for the specific language governing permissions and
 * limitations under the License.
 */
package org.gradle.plugins.ide.eclipse

import groovy.transform.CompileStatic
import groovy.transform.TypeCheckingMode
import org.codehaus.groovy.runtime.InvokerHelper
import org.gradle.api.Project
import org.gradle.api.Task
import org.gradle.api.artifacts.Dependency
import org.gradle.api.internal.ConventionMapping
import org.gradle.api.plugins.GroovyBasePlugin
import org.gradle.api.plugins.JavaBasePlugin
import org.gradle.api.plugins.JavaPlugin
import org.gradle.api.plugins.JavaPluginConvention
import org.gradle.api.plugins.scala.ScalaBasePlugin
import org.gradle.api.tasks.SourceSet
import org.gradle.api.tasks.TaskContainer
import org.gradle.internal.reflect.Instantiator
import org.gradle.internal.xml.XmlTransformer
import org.gradle.plugins.ear.EarPlugin
import org.gradle.plugins.ide.api.XmlFileContentMerger
import org.gradle.plugins.ide.eclipse.internal.EclipseNameDeduper
import org.gradle.plugins.ide.eclipse.internal.LinkedResourcesCreator
import org.gradle.plugins.ide.eclipse.model.BuildCommand
import org.gradle.plugins.ide.eclipse.model.EclipseClasspath
import org.gradle.plugins.ide.eclipse.model.EclipseModel
import org.gradle.plugins.ide.eclipse.model.EclipseProject
import org.gradle.plugins.ide.internal.IdePlugin

import javax.inject.Inject
/**
 * <p>A plugin which generates Eclipse files.</p>
 */
@CompileStatic
class EclipsePlugin extends IdePlugin {
    static final String ECLIPSE_TASK_NAME = "eclipse"
    static final String ECLIPSE_PROJECT_TASK_NAME = "eclipseProject"
    static final String ECLIPSE_CP_TASK_NAME = "eclipseClasspath"
    static final String ECLIPSE_JDT_TASK_NAME = "eclipseJdt"

    private final Instantiator instantiator

    @Inject
    EclipsePlugin(Instantiator instantiator) {
        this.instantiator = instantiator
    }

    @Override
    protected String getLifecycleTaskName() {
        return ECLIPSE_TASK_NAME
    }

    @Override
    protected void onApply(Project project) {
        lifecycleTask.description = 'Generates all Eclipse files.'
        cleanTask.description = 'Cleans all Eclipse files.'

        EclipseModel model = (EclipseModel) project.extensions.create("eclipse", EclipseModel)

        configureEclipseProject(project, model)
        configureEclipseJdt(project, model)
        configureEclipseClasspath(project, model)

        hookDeduplicationToTheRoot(project)
    }

    void hookDeduplicationToTheRoot(Project project) {
        if (project.parent == null) {
            project.gradle.projectsEvaluated {
                makeSureProjectNamesAreUnique()
            }
        }
    }

    public void makeSureProjectNamesAreUnique() {
        new EclipseNameDeduper().configureRoot(project.rootProject);
    }

    private void configureEclipseProject(Project project, EclipseModel model) {
        maybeAddTask(project, this, ECLIPSE_PROJECT_TASK_NAME, GenerateEclipseProject) { GenerateEclipseProject task ->
            EclipseProject projectModel = task.projectModel

            //task properties:
            task.description = "Generates the Eclipse project file."
            task.inputFile = project.file('.project')
            task.outputFile = project.file('.project')

            //model:
            model.project = projectModel

            projectModel.name = project.name

            ConventionMapping convention = conventionMappingFor(projectModel)
            convention.map('comment') { project.description }

            project.plugins.withType(JavaBasePlugin) {
                if (!project.plugins.hasPlugin(EarPlugin)) {
                    projectModel.buildCommand "org.eclipse.jdt.core.javabuilder"
                }
                projectModel.natures "org.eclipse.jdt.core.javanature"
                convention.map('linkedResources') {
                    new LinkedResourcesCreator().links(project)
                }
            }

            project.plugins.withType(GroovyBasePlugin) {
                projectModel.natures.add(projectModel.natures.indexOf("org.eclipse.jdt.core.javanature"), "org.eclipse.jdt.groovy.core.groovyNature")
            }

            project.plugins.withType(ScalaBasePlugin) {
                projectModel.buildCommands.set(projectModel.buildCommands.findIndexOf { ((BuildCommand) it).name == "org.eclipse.jdt.core.javabuilder" },
                    new BuildCommand("org.scala-ide.sdt.core.scalabuilder"))
                projectModel.natures.add(projectModel.natures.indexOf("org.eclipse.jdt.core.javanature"), "org.scala-ide.sdt.core.scalanature")
            }
        }
    }

    private void configureEclipseClasspath(Project project, EclipseModel model) {
        model.classpath = instantiator.newInstance(EclipseClasspath, project)
        conventionMappingFor(model.classpath).map('defaultOutputDir') { new File(project.projectDir, 'bin') }

        project.plugins.withType(JavaBasePlugin) {
            maybeAddTask(project, this, ECLIPSE_CP_TASK_NAME, GenerateEclipseClasspath) { GenerateEclipseClasspath task ->
                //task properties:
                task.description = "Generates the Eclipse classpath file."
                task.inputFile = project.file('.classpath')
                task.outputFile = project.file('.classpath')

                //model properties:
                task.classpath = model.classpath
                task.classpath.file = new XmlFileContentMerger((XmlTransformer) task.getProperty('xmlTransformer'))

                task.classpath.sourceSets = (Iterable<SourceSet>) InvokerHelper.getProperty(project, 'sourceSets')

                project.afterEvaluate {
                    // keep the ordering we had in earlier gradle versions
                    Set<String> containers = new LinkedHashSet<String>()
                    containers.add("org.eclipse.jdt.launching.JRE_CONTAINER/org.eclipse.jdt.internal.debug.ui.launcher.StandardVMType/${model.jdt.getJavaRuntimeName()}/".toString())
                    containers.addAll(task.classpath.containers)
                    task.classpath.containers = containers
                }

                project.plugins.withType(JavaPlugin) {
<<<<<<< HEAD
                    configureJavaClasspath(task)
=======
                    classpath.plusConfigurations = [project.configurations.testRuntime, project.configurations.compileClasspath, project.configurations.testCompileClasspath]
                    classpath.conventionMapping.classFolders = {
                        return (project.sourceSets.main.output.dirs + project.sourceSets.test.output.dirs) as List
                    }
                    task.dependsOn {
                        project.sourceSets.main.output.dirs + project.sourceSets.test.output.dirs
                    }
>>>>>>> b29fbb64
                }

                configureScalaDependencies(task)
            }
        }
    }

    @CompileStatic(TypeCheckingMode.SKIP)
    private void configureJavaClasspath(GenerateEclipseClasspath task) {
        task.classpath.plusConfigurations = [project.configurations.testRuntime, project.configurations.compileOnly, project.configurations.testCompileOnly]
        task.classpath.conventionMapping.classFolders = {
            return (project.sourceSets.main.output.dirs + project.sourceSets.test.output.dirs) as List
        }
        task.dependsOn {
            project.sourceSets.main.output.dirs + project.sourceSets.test.output.dirs
        }
    }


    @CompileStatic(TypeCheckingMode.SKIP)
    private void configureScalaDependencies(task) {
        project.plugins.withType(ScalaBasePlugin) {
            task.classpath.containers 'org.scala-ide.sdt.launching.SCALA_CONTAINER'

            // exclude the dependencies already provided by SCALA_CONTAINER; prevents problems with Eclipse Scala plugin
            project.gradle.projectsEvaluated {
                def provided = ["scala-library", "scala-swing", "scala-dbc"]
                def dependencies = task.classpath.plusConfigurations.collectMany { it.allDependencies }.findAll { it.name in provided }
                if (!dependencies.empty) {
                    task.classpath.minusConfigurations << project.configurations.detachedConfiguration(dependencies as Dependency[])
                }
            }
        }
    }

    private void configureEclipseJdt(Project project, EclipseModel model) {
        project.plugins.withType(JavaBasePlugin) {
            maybeAddTask(project, this, ECLIPSE_JDT_TASK_NAME, GenerateEclipseJdt) { GenerateEclipseJdt task ->
                //task properties:
                task.description = "Generates the Eclipse JDT settings file."
                task.outputFile = project.file('.settings/org.eclipse.jdt.core.prefs')
                task.inputFile = project.file('.settings/org.eclipse.jdt.core.prefs')
                //model properties:
                def jdt = task.jdt
                model.jdt = jdt
                def conventionMapping = conventionMappingFor(jdt)
                conventionMapping.map('sourceCompatibility') { project.convention.getPlugin(JavaPluginConvention).sourceCompatibility }
                conventionMapping.map('targetCompatibility'){ project.convention.getPlugin(JavaPluginConvention).targetCompatibility }
                conventionMapping.map('javaRuntimeName') { String.format("JavaSE-%s", project.convention.getPlugin(JavaPluginConvention).targetCompatibility) }
            }
        }
    }

    private static <T extends Task> void maybeAddTask(Project project, IdePlugin plugin, String taskName, Class<T> taskType,
                                                     @DelegatesTo(strategy = Closure.DELEGATE_FIRST, type = "T") Closure action) {
        TaskContainer tasks = project.tasks
        if (tasks.findByName(taskName) != null) {
            return
        }
        def task = tasks.create(taskName, taskType)
        project.configure(task, action)
        plugin.addWorker(task)
    }
}<|MERGE_RESOLUTION|>--- conflicted
+++ resolved
@@ -155,17 +155,7 @@
                 }
 
                 project.plugins.withType(JavaPlugin) {
-<<<<<<< HEAD
                     configureJavaClasspath(task)
-=======
-                    classpath.plusConfigurations = [project.configurations.testRuntime, project.configurations.compileClasspath, project.configurations.testCompileClasspath]
-                    classpath.conventionMapping.classFolders = {
-                        return (project.sourceSets.main.output.dirs + project.sourceSets.test.output.dirs) as List
-                    }
-                    task.dependsOn {
-                        project.sourceSets.main.output.dirs + project.sourceSets.test.output.dirs
-                    }
->>>>>>> b29fbb64
                 }
 
                 configureScalaDependencies(task)
@@ -175,7 +165,7 @@
 
     @CompileStatic(TypeCheckingMode.SKIP)
     private void configureJavaClasspath(GenerateEclipseClasspath task) {
-        task.classpath.plusConfigurations = [project.configurations.testRuntime, project.configurations.compileOnly, project.configurations.testCompileOnly]
+        task.classpath.plusConfigurations = [project.configurations.testRuntime, project.configurations.compileClasspath, project.configurations.testCompileClasspath]
         task.classpath.conventionMapping.classFolders = {
             return (project.sourceSets.main.output.dirs + project.sourceSets.test.output.dirs) as List
         }
