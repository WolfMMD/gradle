/*
 * Copyright 2013 the original author or authors.
 *
 * Licensed under the Apache License, Version 2.0 (the "License");
 * you may not use this file except in compliance with the License.
 * You may obtain a copy of the License at
 *
 *      http://www.apache.org/licenses/LICENSE-2.0
 *
 * Unless required by applicable law or agreed to in writing, software
 * distributed under the License is distributed on an "AS IS" BASIS,
 * WITHOUT WARRANTIES OR CONDITIONS OF ANY KIND, either express or implied.
 * See the License for the specific language governing permissions and
 * limitations under the License.
 */
package org.gradle.api.internal.artifacts.ivyservice;

import org.gradle.util.VersionNumber;

import java.io.File;

public enum CacheLayout {
    ROOT(null, "modules", 2),
    FILE_STORE(ROOT, "files", 1),
<<<<<<< HEAD
    META_DATA(ROOT, "metadata", 49),
=======
    META_DATA(ROOT, "metadata", 51),
>>>>>>> 76276809
    RESOURCES(ROOT, "resources", 1),
    TRANSFORMS(null, "transforms", 1),
    TRANSFORMS_META_DATA(TRANSFORMS, "metadata", 1),
    TRANSFORMS_STORE(TRANSFORMS, "files", 1);

    // If you update the META_DATA version, also update DefaultGradleDistribution.getArtifactCacheLayoutVersion() (which is the historical record)
    // If you update FILE_STORE, you may also need to update LocallyAvailableResourceFinderFactory

    private final String name;
    private final CacheLayout parent;
    private final int version;

    CacheLayout(CacheLayout parent, String name, int version) {
        this.parent = parent;
        this.name = name;
        this.version = version;
    }

    public VersionNumber getVersion() {
        return VersionNumber.parse(getFormattedVersion());
    }

    public String getKey() {
        StringBuilder key = new StringBuilder();
        key.append(name);
        key.append("-");
        key.append(getFormattedVersion());
        return key.toString();
    }

    public String getFormattedVersion() {
        if (parent == null) {
            return String.valueOf(version);
        }
        return parent.getFormattedVersion() + '.' + String.valueOf(version);
    }

    public File getPath(File parentDir) {
        return new File(parentDir, getKey());
    }
}<|MERGE_RESOLUTION|>--- conflicted
+++ resolved
@@ -22,11 +22,7 @@
 public enum CacheLayout {
     ROOT(null, "modules", 2),
     FILE_STORE(ROOT, "files", 1),
-<<<<<<< HEAD
-    META_DATA(ROOT, "metadata", 49),
-=======
-    META_DATA(ROOT, "metadata", 51),
->>>>>>> 76276809
+    META_DATA(ROOT, "metadata", 52),
     RESOURCES(ROOT, "resources", 1),
     TRANSFORMS(null, "transforms", 1),
     TRANSFORMS_META_DATA(TRANSFORMS, "metadata", 1),
