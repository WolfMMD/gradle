/*
 * Copyright 2010 the original author or authors.
 *
 * Licensed under the Apache License, Version 2.0 (the "License");
 * you may not use this file except in compliance with the License.
 * You may obtain a copy of the License at
 *
 *      http://www.apache.org/licenses/LICENSE-2.0
 *
 * Unless required by applicable law or agreed to in writing, software
 * distributed under the License is distributed on an "AS IS" BASIS,
 * WITHOUT WARRANTIES OR CONDITIONS OF ANY KIND, either express or implied.
 * See the License for the specific language governing permissions and
 * limitations under the License.
 */

import org.gradle.api.internal.project.ProjectInternal
import org.gradle.jvm.toolchain.internal.JavaInstallationProbe
import org.jetbrains.kotlin.gradle.tasks.KotlinCompile
import java.io.File
import java.util.Properties
import kotlin.coroutines.experimental.EmptyCoroutineContext.plus

plugins {
    groovy
    `java-gradle-plugin`
    `kotlin-dsl`
    idea
    eclipse
}

java {
    sourceCompatibility = JavaVersion.VERSION_1_7
    targetCompatibility = JavaVersion.VERSION_1_7
}

gradlePlugin {
    (plugins) {
        "classycle" {
            id = "classycle"
            implementationClass = "org.gradle.plugins.classycle.ClassyclePlugin"
        }
        "testFixtures" {
            id = "test-fixtures"
            implementationClass = "org.gradle.plugins.testfixtures.TestFixturesPlugin"
        }
        "strictCompile" {
            id = "strict-compile"
            implementationClass = "org.gradle.plugins.strictcompile.StrictCompilePlugin"
        }
        "jsoup" {
            id = "jsoup"
            implementationClass = "org.gradle.plugins.jsoup.JsoupPlugin"
        }
        "buildTypes" {
            id = "build-types"
            implementationClass = "org.gradle.plugins.buildtypes.BuildTypesPlugin"
        }
        "gradleCompile" {
            id = "gradle-compile"
            implementationClass = "org.gradle.plugins.compile.GradleCompilePlugin"
        }
        "performanceTest" {
            id = "performance-test"
            implementationClass = "org.gradle.plugins.performance.PerformanceTestPlugin"
        }
        "ideConfiguration" {
            id = "ide-configuration"
            implementationClass = "org.gradle.plugins.ideconfiguration.IdeConfigurationPlugin"
        }
<<<<<<< HEAD
        "buildscanConfiguration" {
            id = "buildscan-configuration"
            implementationClass = "org.gradle.plugins.buildscan.BuildScanConfigurationPlugin"
=======
        "configureTaskPropertyValidation" {
            id = "configure-task-properties-validation"
            implementationClass = "org.gradle.plugins.codequality.ConfigureTaskPropertyValidationPlugin"
>>>>>>> e5c7bdf8
        }
    }
}

repositories {
    maven { url = uri("https://repo.gradle.org/gradle/libs-releases") }
    maven { url = uri("https://repo.gradle.org/gradle/libs-snapshots") }
    gradlePluginPortal()
}

dependencies {
    compile("org.ow2.asm:asm:6.0")
    compile("org.ow2.asm:asm-commons:6.0")
    compile(gradleApi())
    compile("com.google.guava:guava-jdk5:14.0.1")
    compile("commons-lang:commons-lang:2.6")
    compile(localGroovy())
    compile("org.codehaus.groovy.modules.http-builder:http-builder:0.7.2")
    testCompile("junit:junit:4.12")
    testCompile("org.spockframework:spock-core:1.0-groovy-2.4")
    testCompile("cglib:cglib-nodep:3.2.5")
    testCompile("org.objenesis:objenesis:2.4")
    testCompile("org.hamcrest:hamcrest-core:1.3")
    testCompile("com.nhaarman:mockito-kotlin:1.5.0")

    compile("org.pegdown:pegdown:1.6.0")
    compile("org.jsoup:jsoup:1.11.2")
    compile("me.champeau.gradle:japicmp-gradle-plugin:0.2.4")
    compile("org.asciidoctor:asciidoctor-gradle-plugin:1.5.6")
    compile("com.github.javaparser:javaparser-core:2.4.0")
    compile("com.google.code.gson:gson:2.7")
    compile("com.gradle:build-scan-plugin:1.12.1")

    constraints {
        compile("org.codehaus.groovy:groovy-all:2.4.12")
    }

    components {
        withModule("net.sourceforge.nekohtml:nekohtml") {
            allVariants {
                // Xerces on the runtime classpath is breaking some of our doc tasks
                withDependencies { removeAll { it.group == "xerces" } }
            }
        }
    }
}

// Allow Kotlin types to reference both Java and Groovy types
// Remove compileGroovy -> compileJava dependency added by GroovyBasePlugin
// Prevent cycles in the task graph as compileJava depends on compileKotlin
tasks {
    val compileGroovy by getting(GroovyCompile::class) {
        dependsOn.remove("compileJava")
    }
    "compileKotlin"(KotlinCompile::class) {
        classpath += files(compileGroovy.destinationDir).builtBy(compileGroovy)
    }
}

val isCiServer: Boolean by extra { System.getenv().containsKey("CI") }

fun configureCompileTask(task: AbstractCompile, options: CompileOptions) {
    options.isFork = true
    options.encoding = "utf-8"
    options.compilerArgs = mutableListOf("-Xlint:-options", "-Xlint:-path")
    val vendor = System.getProperty("java.vendor")
    task.inputs.property("javaInstallation", "${vendor} ${JavaVersion.current()}")
}

tasks.withType<JavaCompile> {
    options.isIncremental = true
    configureCompileTask(this, options)
}
tasks.withType<GroovyCompile> {
    groovyOptions.encoding = "utf-8"
    configureCompileTask(this, options)
}

if (!isCiServer || System.getProperty("enableCodeQuality")?.toLowerCase() == "true") {
    apply { from("../gradle/codeQualityConfiguration.gradle.kts") }
}

apply { from("../gradle/ciReporting.gradle") }

fun readProperties(propertiesFile: File) = Properties().apply {
    propertiesFile.inputStream().use { fis ->
        load(fis)
    }
}

// Workaround caching problems with 'java-gradle-plugin'
// vvvvv
normalization {
    runtimeClasspath {
        ignore("plugin-under-test-metadata.properties")
    }
}
// ^^^^^

tasks {
    val checkSameDaemonArgs by creating {
        doLast {
            val buildSrcProperties = readProperties(File(project.rootDir, "gradle.properties"))
            val rootProperties = readProperties(File(project.rootDir, "../gradle.properties"))
            val jvmArgs = listOf(buildSrcProperties, rootProperties).map { it.getProperty("org.gradle.jvmargs") }.toSet()
            if (jvmArgs.size > 1) {
                throw GradleException("gradle.properties and buildSrc/gradle.properties have different org.gradle.jvmargs " +
                    "which may cause two daemons to be spawned on CI and in IDEA. " +
                    "Use the same org.gradle.jvmargs for both builds.")
            }
        }
    }

    val build by getting
    build.dependsOn(checkSameDaemonArgs)
}<|MERGE_RESOLUTION|>--- conflicted
+++ resolved
@@ -68,15 +68,13 @@
             id = "ide-configuration"
             implementationClass = "org.gradle.plugins.ideconfiguration.IdeConfigurationPlugin"
         }
-<<<<<<< HEAD
+        "configureTaskPropertyValidation" {
+            id = "configure-task-properties-validation"
+            implementationClass = "org.gradle.plugins.codequality.ConfigureTaskPropertyValidationPlugin"
+        }
         "buildscanConfiguration" {
             id = "buildscan-configuration"
             implementationClass = "org.gradle.plugins.buildscan.BuildScanConfigurationPlugin"
-=======
-        "configureTaskPropertyValidation" {
-            id = "configure-task-properties-validation"
-            implementationClass = "org.gradle.plugins.codequality.ConfigureTaskPropertyValidationPlugin"
->>>>>>> e5c7bdf8
         }
     }
 }
@@ -108,7 +106,6 @@
     compile("org.asciidoctor:asciidoctor-gradle-plugin:1.5.6")
     compile("com.github.javaparser:javaparser-core:2.4.0")
     compile("com.google.code.gson:gson:2.7")
-    compile("com.gradle:build-scan-plugin:1.12.1")
 
     constraints {
         compile("org.codehaus.groovy:groovy-all:2.4.12")
